--- conflicted
+++ resolved
@@ -286,15 +286,9 @@
 
         mapped = tf.map_fn(map_output, to_map)                  # [T, B, _]
 
-<<<<<<< HEAD
-        # loss has diffenent shape for task 'regression' and 'loss'
+        # mapped has diffenent shape for task 'regression' and 'classification'
         loss = tf.reduce_mean(mapped[:, :, :-self._output_size])  # scalar
-        predictions = mapped[:, :, -self.output_size:]
-=======
-        # mapped has diffenent shape for task 'regression' and 'classification'
-        loss = tf.reduce_mean(mapped[:, :, :-self._output_size])
         predictions = mapped[:, :, -self._output_size:]
->>>>>>> 6acd8178
         train = self._optimizer.minimize(loss)
 
         return train, loss, indicators, predictions
